--- conflicted
+++ resolved
@@ -27,12 +27,8 @@
     "material-ui": "^0.14.3",
     "react": "^0.14.2",
     "react-dom": "^0.14.2",
-<<<<<<< HEAD
     "react-redux": "^4.1.2",
-=======
     "react-i18next": "^0.1.0",
-    "react-redux": "^4.0.0",
->>>>>>> ed884aca
     "react-router": "^1.0.3",
     "react-stripe-checkout": "^1.7.2",
     "react-tap-event-plugin": "^0.2.2",
