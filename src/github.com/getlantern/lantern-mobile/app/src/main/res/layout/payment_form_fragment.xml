<?xml version="1.0" encoding="utf-8"?>
<LinearLayout xmlns:android="http://schemas.android.com/apk/res/android"
    android:orientation="vertical"
    android:gravity="center_horizontal"
    android:layout_width="334dp"
    android:layout_gravity="center_vertical"
    android:layout_height="wrap_content"
    android:paddingLeft="8dp"
    android:paddingRight="8dp">

    <EditText
        android:id="@+id/email"
        android:layout_width="match_parent"
        android:layout_height="wrap_content"
        android:layout_marginTop="20dp"
<<<<<<< HEAD
        android:drawableLeft="@drawable/email_inactive"
        android:drawablePadding="2dip"
=======
>>>>>>> 5fbc462c
        android:fontFamily="sans-serif" 
        android:background="@null"
        android:hint="@string/email_hint"
        android:ems="10"
        android:textColor="@color/edittext_color"
        android:autoText="false"
<<<<<<< HEAD
        android:padding="5dp"
=======
        android:paddingBottom="5dp"
>>>>>>> 5fbc462c
        android:gravity="fill_horizontal"
        android:textAppearance="?android:attr/textAppearanceMedium"
        android:inputType="textEmailAddress" />

    <View
        android:id="@+id/emailSeparator"
        android:background="@color/edittext_color"
        android:layout_below="@+id/checkoutEmail"
        android:layout_width = "fill_parent"
        android:layout_height="1dip"
        android:layout_marginLeft="20dp"
        android:layout_centerVertical ="true"
        android:layout_alignParentTop="true"
        />                               

    <EditText 
        android:id="@+id/number" 
        android:layout_width="match_parent"
        android:layout_height="wrap_content"
        android:layout_marginTop="25dp"
<<<<<<< HEAD
        android:drawableLeft="@drawable/card_inactive"
        android:drawablePadding="2dip"
=======
>>>>>>> 5fbc462c
        android:fontFamily="sans-serif" 
        android:textColor="@color/edittext_color"
        android:ems="10"
        android:paddingTop="20dp"
        android:padding="5dp"
        android:background="@null"
        android:hint="4242 4242 4242 4242" 
        android:textAppearance="?android:attr/textAppearanceMedium"
        android:nextFocusDown="@+id/expMonth" 
        android:nextFocusRight="@+id/expMonth" 
        android:nextFocusForward="@+id/expMonth" 
        android:inputType="number"
        />

    <View
        android:background="@color/edittext_color"
        android:layout_below="@+id/number"
        android:layout_width = "fill_parent"
        android:layout_height="1dip"
        android:layout_marginLeft="20dp" 
        android:layout_centerVertical ="true"
        android:layout_alignParentTop="true"
        />

    <LinearLayout android:layout_width="match_parent"
        android:layout_height="wrap_content"
        android:id="@+id/monthyear" 
        android:layout_marginTop="40dp"
<<<<<<< HEAD
        android:drawablePadding="2dip"
        android:weightSum="2"
        android:orientation="horizontal">

        <ImageView
            android:id="@+id/date_icon"
            android:layout_width="wrap_content"
            android:layout_height="wrap_content"
            android:src="@drawable/date_inactive"/>

=======
        android:weightSum="2"
        android:orientation="horizontal">

>>>>>>> 5fbc462c
        <Spinner 
            android:id="@+id/expMonth" 
            style="@style/ExpMonth" 
            android:nextFocusForward="@+id/expYear"/>

        <Spinner 
            android:id="@+id/expYear" 
            style="@style/ExpYear" 
            android:nextFocusForward="@+id/cvc"/>

    </LinearLayout>

    <View
        android:background="@color/edittext_color"
        android:layout_below="@+id/monthyear"
        android:layout_width = "fill_parent"
        android:layout_height="1dip"
        android:layout_marginLeft="20dp"
        android:layout_centerVertical ="true"
        android:layout_alignParentTop="true"
        />


    <EditText 
        android:id="@+id/cvc" 
        android:layout_width="match_parent"
        android:layout_height="wrap_content"
        android:layout_marginTop="25dp"
<<<<<<< HEAD
        android:drawableLeft="@drawable/cvv_inactive"
        android:drawablePadding="2dip"
=======
>>>>>>> 5fbc462c
        android:fontFamily="sans-serif" 
        android:background="@null"
        android:hint="323"
        android:ems="10"
        android:textColor="@color/edittext_color"
<<<<<<< HEAD
        android:padding="5dp"
=======
        android:paddingRight="20dp"
>>>>>>> 5fbc462c
        android:autoText="false"
        android:paddingTop="20dp"
        android:gravity="fill_horizontal"
        android:textAppearance="?android:attr/textAppearanceMedium"
        android:inputType="number"
        />

    <View
        android:background="@color/edittext_color"
        android:layout_below="@+id/cvc"
        android:layout_width = "fill_parent"
        android:layout_height="1dip"
<<<<<<< HEAD
        android:layout_marginLeft="20dp"
=======
>>>>>>> 5fbc462c
        android:layout_centerVertical ="true"
        android:layout_alignParentTop="true"
        />
</LinearLayout><|MERGE_RESOLUTION|>--- conflicted
+++ resolved
@@ -13,22 +13,9 @@
         android:layout_width="match_parent"
         android:layout_height="wrap_content"
         android:layout_marginTop="20dp"
-<<<<<<< HEAD
         android:drawableLeft="@drawable/email_inactive"
         android:drawablePadding="2dip"
-=======
->>>>>>> 5fbc462c
-        android:fontFamily="sans-serif" 
-        android:background="@null"
-        android:hint="@string/email_hint"
-        android:ems="10"
-        android:textColor="@color/edittext_color"
-        android:autoText="false"
-<<<<<<< HEAD
         android:padding="5dp"
-=======
-        android:paddingBottom="5dp"
->>>>>>> 5fbc462c
         android:gravity="fill_horizontal"
         android:textAppearance="?android:attr/textAppearanceMedium"
         android:inputType="textEmailAddress" />
@@ -49,11 +36,8 @@
         android:layout_width="match_parent"
         android:layout_height="wrap_content"
         android:layout_marginTop="25dp"
-<<<<<<< HEAD
         android:drawableLeft="@drawable/card_inactive"
         android:drawablePadding="2dip"
-=======
->>>>>>> 5fbc462c
         android:fontFamily="sans-serif" 
         android:textColor="@color/edittext_color"
         android:ems="10"
@@ -82,7 +66,6 @@
         android:layout_height="wrap_content"
         android:id="@+id/monthyear" 
         android:layout_marginTop="40dp"
-<<<<<<< HEAD
         android:drawablePadding="2dip"
         android:weightSum="2"
         android:orientation="horizontal">
@@ -93,11 +76,6 @@
             android:layout_height="wrap_content"
             android:src="@drawable/date_inactive"/>
 
-=======
-        android:weightSum="2"
-        android:orientation="horizontal">
-
->>>>>>> 5fbc462c
         <Spinner 
             android:id="@+id/expMonth" 
             style="@style/ExpMonth" 
@@ -126,21 +104,9 @@
         android:layout_width="match_parent"
         android:layout_height="wrap_content"
         android:layout_marginTop="25dp"
-<<<<<<< HEAD
         android:drawableLeft="@drawable/cvv_inactive"
         android:drawablePadding="2dip"
-=======
->>>>>>> 5fbc462c
-        android:fontFamily="sans-serif" 
-        android:background="@null"
-        android:hint="323"
-        android:ems="10"
-        android:textColor="@color/edittext_color"
-<<<<<<< HEAD
         android:padding="5dp"
-=======
-        android:paddingRight="20dp"
->>>>>>> 5fbc462c
         android:autoText="false"
         android:paddingTop="20dp"
         android:gravity="fill_horizontal"
@@ -153,10 +119,7 @@
         android:layout_below="@+id/cvc"
         android:layout_width = "fill_parent"
         android:layout_height="1dip"
-<<<<<<< HEAD
         android:layout_marginLeft="20dp"
-=======
->>>>>>> 5fbc462c
         android:layout_centerVertical ="true"
         android:layout_alignParentTop="true"
         />
