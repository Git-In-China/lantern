--- conflicted
+++ resolved
@@ -37,11 +37,7 @@
 // and direct fronted servers in parallel.
 func NewChainedAndFronted(proxyAddrFN eventual.Getter) *chainedAndFronted {
 	cf := &chainedAndFronted{proxyAddrFN: proxyAddrFN}
-<<<<<<< HEAD
-	cf.fetcher = &dualFetcher{cf}
-=======
 	cf.setFetcher(&dualFetcher{cf})
->>>>>>> f26d638b
 	return cf
 }
 
@@ -49,9 +45,6 @@
 // servers.
 type chainedAndFronted struct {
 	proxyAddrFN eventual.Getter
-<<<<<<< HEAD
-	fetcher     HTTPFetcher
-=======
 	_fetcher    HTTPFetcher
 	mu          sync.RWMutex
 }
@@ -67,7 +60,6 @@
 	cf.mu.Lock()
 	cf._fetcher = fetcher
 	cf.mu.Unlock()
->>>>>>> f26d638b
 }
 
 // Do will attempt to execute the specified HTTP request using only a chained fetcher
